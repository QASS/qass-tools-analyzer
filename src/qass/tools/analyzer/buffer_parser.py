--- conflicted
+++ resolved
@@ -42,12 +42,7 @@
 
 class Buffer:
     class DATAMODE(IntEnum):
-<<<<<<< HEAD
-        """Datamode of a buffer"""
-        DATAMODE_UNDEF = -1,
-=======
         DATAMODE_UNDEF = -1
->>>>>>> ea1d5628
         # Es wird nur ein Zähler übertragen, der im DSP Modul generiert wird
         DATAMODE_COUNTER_UNUSED = 0
         DATAMODE_SIGNAL = auto()  # Es werden die reinen Signaldaten gemessen und übertragen
@@ -62,14 +57,8 @@
         DATAMODE_COUNT = auto()
 
     class DATATYPE(IntEnum):  # Kompressionsmethoden oder auch Buffertypen
-<<<<<<< HEAD
-        """Compression methods or buffer types"""
-        COMP_INVALID = -2,
-        COMP_UNDEF = -1,
-=======
         COMP_INVALID = -2
         COMP_UNDEF = -1
->>>>>>> ea1d5628
         COMP_RAW = 0  # Die reinen unkomprimierten Rohdaten, sowie sie aus der Hardware kommen
         # Datenreduktion durch einfaches Downsampling (jedes x-te Sample gelangt in den Buffer)
         COMP_DOWNSAMPLE = auto()
@@ -122,12 +111,7 @@
         COMP_COUNT = auto()
 
     class DATAKIND(IntEnum):  # Zusätzliche Spezifikation des Buffers
-<<<<<<< HEAD
-        """additional specification of a buffer"""
-        KIND_UNDEF = -1,
-=======
         KIND_UNDEF = -1
->>>>>>> ea1d5628
         KIND_NONE = 0
         KIND_SENSOR_TEST = auto()  # Sensor Pulse Test Daten
         # Debug Plot Buffer, der die Zeiten für das "freimachen" eines Datenblocks enthält
@@ -145,12 +129,7 @@
         KIND_USER = 100
 
     class ADCTYPE(IntEnum):
-<<<<<<< HEAD
-        """used analog/digital converter"""
-        ADC_NOT_USED = 0,
-=======
         ADC_NOT_USED = 0
->>>>>>> ea1d5628
         ADC_LEGACY_14BIT = 0
         ADC_16BIT = auto()
         ADC_24BIT = auto()
