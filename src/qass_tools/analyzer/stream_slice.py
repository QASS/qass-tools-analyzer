#
# Copyright (c) 2022 QASS GmbH.
# Website: https://qass.net
# Contact: QASS GmbH <info@qass.net>
#
# This file is part of Qass tools 
#
# This program is free software: you can redistribute it and/or modify
# it under the terms of the GNU Lesser General Public License as published by
# the Free Software Foundation, version 3 of the License.
#
# This program is distributed in the hope that it will be useful,
# but WITHOUT ANY WARRANTY; without even the implied warranty of
# MERCHANTABILITY or FITNESS FOR A PARTICULAR PURPOSE.  See the
# GNU Lesser General Public License for more details.
#
# You should have received a copy of the GNU Lesser General Public License
# along with this program. If not, see <http://www.gnu.org/licenses/>.
#
from Analyzer.Core import Buffer_Py_IF
import numpy as np
import math


class StreamSlice:
    """
    The class StreamSlice is meant to maintain a slice of QASS Buffer data.
    The class is immutable. All functions that apply changes to the slice return a new object.
    This does not cost much performance since the data array is usually not deep copied.
    """

    def __init__(self,
                 stream: Buffer_Py_IF,
                 from_time_ns: int = None,
                 to_time_ns: int = None,
                 from_frq_hz: float = None,
                 to_frq_hz: float = None,
                 delog: bool = False):
        
        self.__spec_duration = stream.getSpecDuration()
        self.__stream = stream
        
        if from_time_ns is None:
            start_spec = 0
        else:
            start_spec = int(from_time_ns // self.__spec_duration)
        
        if not (0 <= start_spec <= stream.getRealSpecCount()):
            raise ValueError("start_spec is out of range")
        
        if to_time_ns is None:
            end_spec = stream.getRealSpecCount()
        else:
            end_spec = int(to_time_ns // self.__spec_duration)
        
        if not (0 <= end_spec <= stream.getRealSpecCount()):
            raise ValueError("end_spec is out of range")
        
        if start_spec > end_spec:
            raise ValueError("start_spec is greater than end_spec")
        
        self.__arr = stream.getArray(start_spec, end_spec, delog=delog)
        
        self.__start_time = start_spec * self.__spec_duration
        self.__start_frq = stream.getLowFrequency()
        
        self.__frq_per_band = stream.getFrequencyPerBand()
        self.__arr.flags.writeable = False
        
        if from_frq_hz is not None:
            from_band = int((from_frq_hz - self.__start_frq) / self.__frq_per_band)
        else:
            from_band = None
        
        if to_frq_hz is not None:
            to_band = int((to_frq_hz - self.__start_frq) / self.__frq_per_band)
        else:
            to_band = None
        
        if from_band or to_band:
            self.__crop_frequency_bands(from_band, to_band)

        self.__ref_normal = stream.getRefNormal(stream.getPreampGain())

    def __copy__(self):
        new = self.__class__.__new__(self.__class__)
        new.__start_time = self.__start_time
        new.__start_frq = self.__start_frq
        new.__spec_duration = self.__spec_duration
        new.__frq_per_band = self.__frq_per_band
        new.__ref_normal = self.__ref_normal
        new.__stream = self.__stream
        new.__arr = self.__arr
        return new

    @property
    def start_spec(self) -> int:
        """Returns the absolute spectrum number of the first spectrum in the slice"""

        return self.__start_time // self.__spec_duration

    @property
    def end_spec(self) -> int:
        """Returns the absolute spectrum number of the last spectrum in the slice"""
        return self.start_spec + len(self.__arr)

    @property
    def start_time(self):
        """
        Returns the point in time in [ns] of the first spectrum in the slice.
        The time is relative to the measurement start.
        """
        return self.__start_time

    @property
    def end_time(self):
        """
        Returns the point in time in [ns] of the last spectrum in the slice.
        The time is relative to the measurement start.
        """
        return self.__start_time + len(self.__arr) * self.__spec_duration

    @property
    def spec_count(self) -> int:
        """Returns the number of spectra in the slice."""
        return self.__arr.shape[0]

    @property
    def frq_per_band(self):
        """Returns the freqeuncy bandwidth of each datapoint in the slice in [Hz]."""
        return self.__frq_per_band

    @property
    def frq_band_count(self) -> int:
        """Returns the number frequency bands in the slice"""
        return self.__arr.shape[1]

    @property
    def start_frequency(self) -> int:
        """Returns the lowest frequency in a spectrum of the slice in [Hz]."""
        return self.__start_frq

    @property
    def end_frequency(self):
        """Returns the lowest frequency in a spectrum of the slice in [Hz]."""
        return self.__start_frq + self.frq_band_count * self.__frq_per_band

    @property
    def data(self) -> np.ndarray:
        """Returns the data of the slice as an numpy array"""
        return self.__arr

    @property
    def time_per_spec(self) -> int:
        return self.__spec_duration
    
<<<<<<< HEAD
=======
    # Aliases for time_per_spec:
>>>>>>> ec49eca4
    spec_duration = time_per_spec
    ns_per_spec = time_per_spec

    @property
    def times(self) -> np.ndarray:
        """Returns a numpy array with the times of the slice spectra in [ns]"""
        return self.spec_times()

    @property
    def ref_normal(self) -> float:
        return self.__ref_normal

    def __smooth_frq(self, window_size_bands):
        out_shape = list(self.__arr.shape)
        out_shape[1] += 1
        curve_cumsum = np.empty(out_shape)

        np.cumsum(self.__arr, axis=1, out=curve_cumsum[:, 1:])
        zeros_shape = list(self.__arr.shape)
        zeros_shape[1] = 1
        curve_cumsum[:, 0:1] = np.zeros(zeros_shape)

        return (curve_cumsum[:, window_size_bands:] - curve_cumsum[:, :-window_size_bands]) / window_size_bands

    def smooth_frq(self, window_size_bands: int):
        new = self.__copy__()
        new.__arr = new.__smooth_frq(window_size_bands)
        
        new.__start_frq += window_size_bands / 2 * self.__frq_per_band
        return new

    def __smooth_time(self, window_size_specs):
        out_shape = list(self.__arr.shape)
        out_shape[0] += 1
        curve_cumsum = np.empty(out_shape)
        
        np.cumsum(self.__arr, axis=0, out=curve_cumsum[1:])
        zeros_shape = list(self.__arr.shape)
        zeros_shape[0] = 1
        curve_cumsum[0] = np.zeros(zeros_shape)
        
        return (curve_cumsum[window_size_specs:] - curve_cumsum[:-window_size_specs]) / window_size_specs

    def smooth_time(self, window_size_specs: int):
        new = self.__copy__()
        new.__arr = new.__smooth_time(window_size_specs)
        new.__start_time += window_size_specs / 2 * self.__spec_duration
        return new

    def compress_frq(self, compression: int):
        new = self.__copy__()
        new.__arr = new.__arr[:, ::compression]
        new.__frq_per_band *= compression
        new.__ref_normal *= compression
        return new

    def compress_time(self, compression: int):
        new = self.__copy__()
        new.__arr = new.__arr[::compression]
        new.__spec_duration *= compression
        new.__ref_normal *= compression
        return new

    def smooth_compress(self, smooth_time: int=None, compress_time: int=None, smooth_frq: int=None, compress_frq: int=None):
        new = self.__copy__()
        if smooth_time is not None:
            new.__arr = new.__smooth_time(smooth_time)
            new.__start_time += smooth_time / 2 * self.__spec_duration
            
        if compress_time is not None:
            new.__arr = new.__arr[::compress_time]
            new.__spec_duration *= compress_time
            new.__ref_normal *= compress_time
        
        if smooth_frq is not None:
            new.__arr = new.__smooth_frq(smooth_frq)
            new.__start_frq += smooth_frq / 2 * self.__frq_per_band
        
        if compress_frq is not None:
            new.__arr = new.__arr[:, ::compress_frq]
            new.__frq_per_band *= compress_frq
            new.__ref_normal *= compress_frq
        
        return new

    def spec_times(self, specs: np.ndarray = None) -> np.ndarray:
        """
        Returns the times of all spectra in the slice if no specs array is given.
        Otherwise the points in time of the given spectra are returned.
        All times are relative to the measurement start.
        .. note: The times are calculated with the current slices metadata.
            This will also work for spectra which are not part of the slice
            but this might return times which can't be mapped to specs of the original stream.
        
        :param specs: A numpy array with the spectrum numbers to get the points in time for., defaults to None
        :type specs: np.ndarray, optional

        :return: A numpy array with the points in time in [ns].
        :rtype: np.ndarray
        """
        if specs is None:
            return np.arange(self.spec_count) * self.__spec_duration + self.__start_time
        else:
            return specs * self.__spec_duration + self.__start_time
 
    def spec_time(self, spec: int) -> int:
        """
        Returns the point in time relative to the measurement start
        of a given spectrum.

        :param spec: Spectrum to get the point in time to.
        type: int

        :return: Point in time of the given spectrum in [ns].
        :rtype: int
        """
        return spec * self.__spec_duration + self.__start_time
    
    def crop_specs(self, start_spec: int, end_spec: int, relative: bool = True):
        """
        Method to crop the slice in the time range.
        The cropping is based on the given spectrum numbers.
        Returns a new instance of Streamslice with the cropped data.

        :param start_spec: spectrum number the new slice starts with.
        :type start_spec: int

        :param end_spec: spectrum number the new slice ends with.
        :type end_spec: int

        :raises ValueError: if the start_spec or end_spec is not in range of the slice.
            Or the start_spec is greater then the end_spec.

        :return: A StreamSlice object with the cropped data.
        :rtype: StreamSlice
        """
        if not relative:
            start_spec -= self.start_spec
            end_spec -= self.start_spec

        if not (0 <= start_spec <= len(self.__arr)):
            raise ValueError(f"start_spec is out of range: {start_spec} ({len(self.__arr)})")
        if not (0 <= end_spec <= len(self.__arr)):
            raise ValueError(f"end_spec is out of range: {end_spec} ({len(self.__arr)})")
        if start_spec > end_spec:
            raise ValueError("start_spec is greater than end_spec")

        new = self.__copy__()
        new.__arr = new.__arr[start_spec:end_spec]
        new.__start_time += start_spec * new.__spec_duration
        return new   
    
    def crop_times(self, start_time: int, end_time: int, relative: bool = True):
        """
        Method to crop the slice in time range.
        The cropping is based on given points in time. Unit is [ns].
        Returns a new instance of StreamSlice with the cropped data.
        If relative is set to False the point in time is in relation
        to the start of the measurement. Otherwise in relation to the
        start of the slice.

        :param start_time: A point in time the new slice should begin from in [ns].
        :type start_time: int

        :param end_time: A point in time the new slice should end with in [ns].
        :type end_time: int

        :param relative: A bool flag to mark the given points in time as related to
            the begin of the slice.
        :type relative: bool, optional

        :return: A StreamSlice object with the cropped data.
        :rtype: StreamSlice
        """
        if not relative:
            start_time -= self.__start_time
            end_time -= self.__start_time

        try:
            return self.crop_specs(
                int(start_time // self.__spec_duration),
                int(end_time // self.__spec_duration)
                )
        
        except ValueError as error:
            raise ValueError(f"The start time {start_time} or end time {end_time} is not valid.") from error
   
    def shift_by_spec(self, shift_specs: int):
        """
        Method to change the time base of a slice.
        This could be necessary for syncing purposes.
        Returns a new instance of StreamSlice with the time base shiftet
        by the number of given shift specs.
        A positive number shifts the time base foreward.
        A negative number shifts the time base backward.
        .. note:
            This doesn't modify the underlying data

        :param shift_specs: A number of spectrums to shift the time base
        :type shift_specs: int

        :return: A StreamSlice object with shifted time base
        :rtype: StreamSlice
        """
        return self.shift_by_time(shift_specs * self.__spec_duration)
    
    def shift_by_time(self, shift_time: float):
        """
        Method to change the time base of a slice.
        This could be necessary for syncing purposes.
        Returns a new instance of StreamSlice with the time base shiftet
        by the number of given given time. The Unit is [ns].
        A positive time shifts the time base forward.
        A negative time shifts the time base backward.
        .. note:
            This doesn't modify the underlying data

        :param shift_time: A time in [ns] to shift the time base.
        :type shift_specs: float

        :return: A StreamSlice object with shifted time base
        :rtype: StreamSlice
        """
        new = self.__copy__()
        new.__start_time += shift_time
        return new

    def __crop_frequency_bands(self, from_band: int = None, to_band: int = None):
        if from_band is None:
            from_band = 0
        if to_band is None:
            to_band = self.__arr.shape[1]

        if not (0 <= from_band <= self.__arr.shape[1]):
            raise ValueError(f"from_band out of range: {from_band}")
        if not (0 < to_band <= self.__arr.shape[1]):
            raise ValueError(f"to_band out of range: {to_band}")
        
        if from_band > to_band:

            raise ValueError("from_band is greater than to_band")
        
        self.__start_frq += from_band * self.__frq_per_band
        self.__arr = self.__arr[:, from_band:to_band]
    
    def crop_frequency_bands(self, from_band: int = None, to_band: int = None):
        """
        Method to crop the slice in the frequency range.
        The cropping is based on the given frequency band numbers.
        Returns a new instance of Streamslice with the cropped data.
        ..note: The lower bound is inclusive and the upper bound is exclusive.

        :param from_band: lower bound for the frequency bands of the new slice.
        :type from_band: int

        :param to_band: upper bound for the frequency bands of the new slice.
        :type to_band: int

        :return: A StreamSlice object with the cropped data.
        :rtype: StreamSlice
        """

        new = self.__copy__()
        new.__crop_frequency_bands(from_band, to_band)
        return new
    
    def crop_frequency(self, from_frq: int = None, to_frq: int = None):
        """
        Method to crop the slice in the frequency range.
        The cropping is based on the given frequencies. The Unit is [Hz].
        The whole frequency range is inclusive.
        Returns a new instance of Streamslice with the cropped data.

        :param from_frq: frequency in [Hz] the new slice should begin with.
        :type from_frq: int

        :param to_frq: frequency in [Hz] the new slice should end with.
        :type to_frq: int

        :return: A StreamSlice object with the cropped data.
        :rtype: StreamSlice
        """

        if from_frq is None:
            from_band = None
        else:
            from_band = int((from_frq - self.__start_frq) // self.__frq_per_band)
            
        if to_frq is None:
            to_band = None
        else:
            to_band = math.ceil((to_frq - self.__start_frq) // self.__frq_per_band)
        
        return self.crop_frequency_bands(from_band, to_band)<|MERGE_RESOLUTION|>--- conflicted
+++ resolved
@@ -154,10 +154,7 @@
     def time_per_spec(self) -> int:
         return self.__spec_duration
     
-<<<<<<< HEAD
-=======
     # Aliases for time_per_spec:
->>>>>>> ec49eca4
     spec_duration = time_per_spec
     ns_per_spec = time_per_spec
 
