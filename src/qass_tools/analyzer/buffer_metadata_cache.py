<<<<<<< HEAD
import os, re
from sqlalchemy import Float, create_engine, Column, Integer, String, BigInteger, Identity, Index, Enum
=======
import os, re, warnings
from sqlalchemy import Boolean, Float, create_engine, Column, Integer, String, BigInteger, Identity, Index
>>>>>>> 49f8fbb5
from sqlalchemy.orm import Session, declarative_base
from sqlalchemy.ext.hybrid import hybrid_property
from pathlib import Path
from enum import auto, IntEnum


__all__ = ["BufferMetadataCache", "BufferMetadata"]
# TODO the enum section can be removed after the buffer_parser moved to this package
class DATAMODE(IntEnum):
    DATAMODE_UNDEF = -1,
    DATAMODE_COUNTER_UNUSED = 0  # Es wird nur ein Zähler übertragen, der im DSP Modul generiert wird
    DATAMODE_SIGNAL = auto()  # Es werden die reinen Signaldaten gemessen und übertragen
    DATAMODE_FFT = auto()  # Die FFT wird in der Hardware durchgeführt und das Ergebnis als FFT Daten übertragen
    DATAMODE_PLOT = auto()  # 2 dimensionale Graph Daten (war INTERLEAVED, das wird nicht mehr genutzt, taucht aber im kernelmodul als Define für DATAMODES noch auf
    DATAMODE_OTHER = auto()  # Datenmodus, der nur in importierten oder künstlichen Buffern auftritt
    DATAMODE_VIDEO = auto()  # Datamode is video (This means file is not a normal buffer, but simply a video file)

    DATAMODE_COUNT = auto()

class DATATYPE(IntEnum): # Kompressionsmethoden oder auch Buffertypen
    COMP_INVALID = -2,
    COMP_UNDEF = -1,
    COMP_RAW = 0  # Die reinen unkomprimierten Rohdaten, sowie sie aus der Hardware kommen
    COMP_DOWNSAMPLE = auto()  # Datenreduktion durch einfaches Downsampling (jedes x-te Sample gelangt in den Buffer)
    COMP_MAXIMUM = auto()  # Die Maximalwerte von jeweils x Samples gelangen in den Buffer
    COMP_AVERAGE = auto()  # Die Durchschnittswerte über jeweils x Samples gelangen in den Buffer
    COMP_STD_DEVIATION = auto()  # Die Standardabweichung
    COMP_ENVELOP = auto()  # NOT USED!! Der Buffer stellt eine Hüllkurve dar
    COMP_MOV_AVERAGE = auto()  # Der gleitende Mittelwert über eine Blockgröße von x Samples
    COMP_EXTERN_DATA = auto()  # Die Bufferdaten wurden aus einer externen Quelle, die nicht mit dem Optimizer aufgezeichnet wurden erstellt
    COMP_ANALYZE_OVERVIEW = auto()  # Zur Zeit verwendet, um MinMaxObjekt Energy signature buffer zu taggen
    COMP_MOV_AVERAGE_OPT = auto()  # Der gleitende Mittelwert über eine Blockgröße von x Samples (optimierte Berechnung)
    COMP_COLLECTION = auto()  # Wild zusammengeworfene Datenmasse
    COMP_IMPORT_SIG = auto()  # Importierte Signaldaten
    COMP_SCOPE_RAW = auto()  # Vom Oszilloskop aufgezeichnet
    COMP_MOV_AVERAGE_FRQ = auto()  # Der gleitende Mittelwert (Zeit und Frequenz) über eine Blockgröße von x Samples
    COMP_SLOPECHANGE = auto()  # Steigungswechsel der Amplituden über die Zeit
    COMP_OTHER = auto()
    COMP_IO_SIGNAL = auto()  # Aufgezeichnete IO Signale
    COMP_ENERGY = auto()  # Die Energie (in erster Linie für DM=ANALOG)
    COMP_AUDIO_RAW = auto()  # Raw Daten, die mit dem Sound Device aufgezeichnet wurden
    COMP_XY_PLOT = auto()  # was COMP_OBJECT before. Now it is used for Datamode PLOT. Type will be displayed as Graphname, if set
    COMP_SECOND_FFT = auto()
    COMP_AUDIO_COMMENT = auto()  # Raw Daten vom Audio Device, bei denen es sich um einen Audiokommentar handelt
    COMP_CP_ENERGY_SIG = auto()  # CrackProperties Energy Signatur, kommt in erster Linie von Energieprofilen, die auf Daten der CrackDefinitionen Berechnet wurden
    COMP_VID_MEASURE = auto()  # This is a video stream that has been recorded while measuring
    COMP_VID_SCREEN = auto()  # This is a screen cast video stream, that has been captured while measuring or session recording
    COMP_VID_EXT_LINK = auto()  # This is an extern linked video file
    COMP_ENVELOPE_UPPER = auto()  # NOT_USED!! Obere Hüllfläche
    COMP_ENVELOPE_LOWER = auto()  # NOT_USED! Untere Hüllfläche
    COMP_PATTERN_REFOBJ = auto()  # NOT USED! A Pattern Recognition reference object
    COMP_SIGNIFICANCE = auto()  # Nur starke Änderungen werden aufgezeichnet
    COMP_SIGNIFICANCE_32 = auto()  # this is the signed 32 bit version of a significance buffer
    COMP_PATTERN_MASK = auto()  # NOT_USED! A mask buffer for a pattern ref object (likely this is a float buffer)
    COMP_GRADIENT_FRQ = auto()  # Gradient buffer in frequency direction
    COMP_CSV_EXPORT = auto()  # Not realy a datatype but used to create CSV files from source buffer
    COMP_COUNT = auto()  # Die Anzahl der Einträge in der Datatypesliste, kein wirklicher Datentyp

class DATAKIND(IntEnum):  # Zusätzliche Spezifikation des Buffers
    KIND_UNDEF = -1,
    KIND_NONE = 0
    KIND_SENSOR_TEST = auto()  # Sensor Pulse Test Daten
    KIND_PLOT_FREE_DATABLOCK_TIMING = auto()  # Debug Plot Buffer, der die Zeiten für das "freimachen" eines Datenblocks enthält
    KIND_PATTERN_REF_OBJ_COMPR = auto()
    KIND_PATTERN_REF_OBJ_MASK = auto()
    KIND_PATTERN_REF_OBJ_EXTRA = auto()
    KIND_FREE_6 = auto()
    KIND_FREE_7 = auto()
    DATAKIND_CNT = auto()
    KIND_CAN_NOT_BE_HANDLED = DATAKIND_CNT # This datakind is out ouf range. It cannot be stored in bufferId anymore (this is legacy stuff)

    KIND_USER = 100  # Werte ab hier zur freien Verwendung

class ADCTYPE(IntEnum):
    ADC_NOT_USED = 0,
    ADC_LEGACY_14BIT = 0
    ADC_16BIT = auto()
    ADC_24BIT = auto()

__Base = declarative_base()
class BufferMetadata(__Base):
    __tablename__ = "buffer_metadata"
    properties = ("id", "projectid", "directory_path", "filename", "header_size", "process", "channel", "datamode", "datakind", "datatype", 
                "process_time", "process_date_time", "db_header_size", "bytes_per_sample", "db_count", "full_blocks", "db_size",
                "db_sample_count", "frq_bands", "db_spec_count", "compression_frq", "compression_time", "avg_time",
                "avg_frq", "spec_duration", "frq_per_band", "sample_count", "spec_count", "adc_type", 
                "bit_resolution",
                "fft_log_shift")

    id = Column(Integer, Identity(start = 1), primary_key = True)
    projectid = Column(Integer)
    directory_path = Column(String, nullable = False, index = True)
    filename = Column(String, nullable = False)
    header_size = Column(Integer)
    process = Column(Integer)
    channel = Column(Integer, index = True)
    datamode = Column(Enum(DATAMODE)) # TODO this is an ENUM in buffer_parser
    datakind = Column(Enum(DATAKIND)) # TODO this is an ENUM in buffer_parser
    datatype = Column(Enum(DATATYPE)) # TODO this is an ENUM in buffer_parser
    process_time = Column(BigInteger)
    process_date_time = Column(String)
    db_header_size = Column(Integer)
    bytes_per_sample = Column(Integer)
    db_count = Column(Integer)
    full_blocks = Column(Integer)
    db_size = Column(Integer)
    db_sample_count = Column(Integer)
    frq_bands = Column(Integer)
    db_spec_count = Column(Integer)
    compression_frq = Column(Integer, index = True)
    compression_time = Column(Integer, index = True)
    avg_time = Column(Integer, index = True)
    avg_frq = Column(Integer, index = True)
    spec_duration = Column(Float)
    frq_per_band = Column(Float)
    sample_count = Column(Integer)
    spec_count = Column(Integer)
    adc_type = Column(Enum(ADCTYPE)) # TODO this is an ENUM in buffer_parser
    bit_resolution = Column(Integer)
    fft_log_shift = Column(Integer)

    opening_error = Column(String, nullable = True)

    Index("channel_compression", "channel", "compression_frq")




    @hybrid_property
    def filepath(self):
        return self.directory_path + self.filename

    @staticmethod
    def buffer_to_metadata(buffer):
        """Converts a Buffer object to a BufferMetadata database object by copying all the @properties from the Buffer
        object putting them in the BufferMetadata object

        :param buffer: Buffer object
        :type buffer: buffer_parser.Buffer
        """
        if "/" in buffer.filepath:
            filename = buffer.filepath.split("/")[-1]
        elif "\\" in buffer.filepath:
            filename = buffer.filepath.split("\\")[-1]
        directory_path = buffer.filepath[:-len(filename)]
        buffer_metadata = BufferMetadata(filename = filename, directory_path = directory_path)
        for prop in BufferMetadata.properties:
            try: # try to map all the buffer properties and skip on error
                setattr(buffer_metadata, prop, getattr(buffer, prop)) # get the @property method and execute it
            except:
                continue
        return buffer_metadata


class BufferMetadataCache:
    """This class acts as a Cache for Buffer Metadata. It uses a database session with a buffer_metadata table to map
    metadata to files on the disk. The cache can be queried a lot faster than manually opening a lot of buffer files.
    """
    BufferMetadata = BufferMetadata

    def __init__(self, session, Buffer_cls = None): # 		
        self._db = session
        self.Buffer_cls = Buffer_cls

    def synchronize_directory(self, *paths, sync_subdirectories = True, regex_pattern = "^[a-zA-Z0-9_./]*[p][0-9]*[c][0-9a-zA-Z]{1}[b]"):
        """synchronize the buffer files in the given paths with the database matching the regex pattern
        
        :param paths: The absolute paths to the directory
        :type paths: str
        :param recursive: When True synchronize all of the subdirectories recursively, defaults to True
        :type recursive: bool, optional
        :param regex_pattern: The regex pattern validating the buffer naming format
        :type regex_pattern: string, optional
        """
        pattern = re.compile(regex_pattern)
        for path in paths:
            if sync_subdirectories:
                files = (str(file) for file in Path(path).rglob("*p*c?b*") if os.path.isfile(file) and pattern.match(str(file)))
            else:
                files = (str(file) for file in Path(path).glob("*p*c?b*") if os.path.isfile(file) and pattern.match(str(file)))
            unsynchronized_files = self.get_non_synchronized_files(files)
            self.add_files_to_cache(unsynchronized_files)

    def synchronize_database(self, *sync_connections):
        # TODO
        pass

    def get_non_synchronized_files(self, files):
        """calculate the difference between the set of files and the set of synchronized files

        :param filepath: full path to the files
        :type filepath: str
        :param files: filenames
        :type files: str
        :return: The set of files that are not synchronized
        """
        synchronized_buffers = set(buffer.filepath for buffer in self._db.query(self.BufferMetadata).all())
        unsynchronized_files = set(files).difference(synchronized_buffers)
        return unsynchronized_files

    def add_files_to_cache(self, files):
        for file in files:
            try:
                with self.Buffer_cls(file) as buffer:
                    buffer_metadata = BufferMetadata.buffer_to_metadata(buffer)
                    self._db.add(buffer_metadata)
            except Exception as e:
                directory_path, filename = self.split_filepath(file)
                self._db.add(BufferMetadata(directory_path = directory_path, filename = filename, opening_error = str(e)))
                warnings.warn(f"One or more Buffers couldn't be opened {file}", UserWarning)
        self._db.commit()

    def get_matching_files(self, buffer_metadata = None, filter_function = None):
        """Query the Cache for all files matching the properties that are set in the BufferMetadata object

        :param buffer_metadata: A metadata object acting as the filter
        :type buffer_metadata: BufferMetadata
        :return: A list with the paths to the buffer files that match the buffer_metadata
        :rtype: list[str]
        """
        if (buffer_metadata is not None):
            q = "SELECT * FROM buffer_metadata WHERE "
            for prop in self.BufferMetadata.properties:
                prop_value = getattr(buffer_metadata, prop)
                if prop_value is not None:
                    q += f"{prop} = {prop_value} AND "
            q = q[:-4]# prune the last AND
        elif filter_function is not None:
            q = "SELECT * FROM buffer_metadata"
        else: raise ValueError("You need to provide either a BufferMetadata object or a filter function, or both")
        buffers = [self.BufferMetadata(**{prop: value for prop, value in zip(self.BufferMetadata.properties, buffer_result)}) for buffer_result in self._db.execute(q)]
        if filter_function is not None:
            buffers = [buffer for buffer in buffers if filter_function(buffer)]
        return [buffer.filepath for buffer in buffers]


    @staticmethod
    def create_session(engine = None, db_url = "sqlite:///buffer_metadata_db"):
        if engine is None:
            engine = create_engine(db_url)
        session = Session(engine)
        BufferMetadata.metadata.create_all(engine, 
                            tables = [BufferMetadata.metadata.tables["buffer_metadata"]])
<<<<<<< HEAD
        return session
=======
        return session


    @staticmethod
    def buffer_to_metadata(buffer):
        """Converts a Buffer object to a BufferMetadata database object by copying all the @properties from the Buffer
        object putting them in the BufferMetadata object

        :param buffer: Buffer object
        :type buffer: buffer_parser.Buffer
        """
        if "/" in buffer.filepath:
            filename = buffer.filepath.split("/")[-1]
        elif "\\" in buffer.filepath:
            filename = buffer.filepath.split("\\")[-1]
        directory_path = buffer.filepath[:-len(filename)]
        buffer_metadata = BufferMetadataCache.BufferMetadata(filename = filename, directory_path = directory_path)
        for prop in BufferMetadataCache.BufferMetadata.properties:
            try: # try to map all the buffer properties and skip on error
                setattr(buffer_metadata, prop, getattr(buffer, prop)) # get the @property method and execute it
            except:
                continue
        return buffer_metadata


    @staticmethod
    def split_filepath(filepath):
        if "/" in filepath:
            filename = filepath.split("/")[-1]
        elif "\\" in filepath:
            filename = filepath.split("\\")[-1]
        directory_path = filepath[:-len(filename)]
        return directory_path, filename



















>>>>>>> 49f8fbb5
<|MERGE_RESOLUTION|>--- conflicted
+++ resolved
@@ -1,10 +1,5 @@
-<<<<<<< HEAD
-import os, re
+import os, re, warnings
 from sqlalchemy import Float, create_engine, Column, Integer, String, BigInteger, Identity, Index, Enum
-=======
-import os, re, warnings
-from sqlalchemy import Boolean, Float, create_engine, Column, Integer, String, BigInteger, Identity, Index
->>>>>>> 49f8fbb5
 from sqlalchemy.orm import Session, declarative_base
 from sqlalchemy.ext.hybrid import hybrid_property
 from pathlib import Path
@@ -248,32 +243,8 @@
         session = Session(engine)
         BufferMetadata.metadata.create_all(engine, 
                             tables = [BufferMetadata.metadata.tables["buffer_metadata"]])
-<<<<<<< HEAD
         return session
-=======
-        return session
-
-
-    @staticmethod
-    def buffer_to_metadata(buffer):
-        """Converts a Buffer object to a BufferMetadata database object by copying all the @properties from the Buffer
-        object putting them in the BufferMetadata object
-
-        :param buffer: Buffer object
-        :type buffer: buffer_parser.Buffer
-        """
-        if "/" in buffer.filepath:
-            filename = buffer.filepath.split("/")[-1]
-        elif "\\" in buffer.filepath:
-            filename = buffer.filepath.split("\\")[-1]
-        directory_path = buffer.filepath[:-len(filename)]
-        buffer_metadata = BufferMetadataCache.BufferMetadata(filename = filename, directory_path = directory_path)
-        for prop in BufferMetadataCache.BufferMetadata.properties:
-            try: # try to map all the buffer properties and skip on error
-                setattr(buffer_metadata, prop, getattr(buffer, prop)) # get the @property method and execute it
-            except:
-                continue
-        return buffer_metadata
+
 
 
     @staticmethod
@@ -284,23 +255,3 @@
             filename = filepath.split("\\")[-1]
         directory_path = filepath[:-len(filename)]
         return directory_path, filename
-
-
-
-
-
-
-
-
-
-
-
-
-
-
-
-
-
-
-
->>>>>>> 49f8fbb5
