#
# Copyright (c) 2022 QASS GmbH.
# Website: https://qass.net
# Contact: QASS GmbH <info@qass.net>
#
# This file is part of Qass tools 
#
# This program is free software: you can redistribute it and/or modify
# it under the terms of the GNU Lesser General Public License as published by
# the Free Software Foundation, version 3 of the License.
#
# This program is distributed in the hope that it will be useful,
# but WITHOUT ANY WARRANTY; without even the implied warranty of
# MERCHANTABILITY or FITNESS FOR A PARTICULAR PURPOSE.  See the
# GNU Lesser General Public License for more details.
#
# You should have received a copy of the GNU Lesser General Public License
# along with this program. If not, see <http://www.gnu.org/licenses/>.
#
import os, re, warnings
from sqlalchemy import Float, create_engine, Column, Integer, String, BigInteger, Identity, Index, Enum, TypeDecorator, select, text
from sqlalchemy.orm import Session, declarative_base
from sqlalchemy.ext.hybrid import hybrid_property
from pathlib import Path
from enum import Enum
from tqdm.auto import tqdm

from .buffer_parser import Buffer


__all__ = ["BufferMetadataCache", "BufferMetadata"]

class BufferEnum(TypeDecorator):
    impl = String
    def __init__(self, enumtype, *args, **kwargs):
        super().__init__(*args, **kwargs)
        self._enumtype = enumtype

    def process_bind_param(self, value, dialect):
        if value is None:
            return None
        return value.name

    def process_result_value(self, value, dialect):
        if value is None:
            return None
        return self._enumtype[str(value)]


__Base = declarative_base()
class BufferMetadata(__Base):
    __tablename__ = "buffer_metadata"
    properties = ("id", "projectid", "directory_path", "filename", "header_size", "process", "channel", "datamode", "datakind", "datatype", 
                "process_time", "process_date_time", "db_header_size", "bytes_per_sample", "db_count", "full_blocks", "db_size",
                "db_sample_count", "frq_bands", "db_spec_count", "compression_frq", "compression_time", "avg_time",
                "avg_frq", "spec_duration", "frq_per_band", "sample_count", "spec_count", "adc_type", 
                "bit_resolution",
                "fft_log_shift")

    id = Column(Integer, Identity(start = 1), primary_key = True)
    projectid = Column(Integer)
    directory_path = Column(String, nullable = False, index = True)
    filename = Column(String, nullable = False)
    header_size = Column(Integer)
    process = Column(Integer)
    channel = Column(Integer, index = True)
    datamode = Column(BufferEnum(Buffer.DATAMODE)) # TODO this is an ENUM in buffer_parser
    datakind = Column(BufferEnum(Buffer.DATAKIND)) # TODO this is an ENUM in buffer_parser
    datatype = Column(BufferEnum(Buffer.DATATYPE)) # TODO this is an ENUM in buffer_parser
    process_time = Column(BigInteger)
    process_date_time = Column(String)
    db_header_size = Column(Integer)
    bytes_per_sample = Column(Integer)
    db_count = Column(Integer)
    full_blocks = Column(Integer)
    db_size = Column(Integer)
    db_sample_count = Column(Integer)
    frq_bands = Column(Integer)
    db_spec_count = Column(Integer)
    compression_frq = Column(Integer, index = True)
    compression_time = Column(Integer, index = True)
    avg_time = Column(Integer, index = True)
    avg_frq = Column(Integer, index = True)
    spec_duration = Column(Float)
    frq_per_band = Column(Float)
    sample_count = Column(Integer)
    spec_count = Column(Integer)
    adc_type = Column(BufferEnum(Buffer.ADCTYPE)) # TODO this is an ENUM in buffer_parser
    bit_resolution = Column(Integer)
    fft_log_shift = Column(Integer)

    opening_error = Column(String, nullable = True)

    Index("channel_compression", "channel", "compression_frq")


    @hybrid_property
    def filepath(self):
        return self.directory_path + self.filename

    @staticmethod
    def buffer_to_metadata(buffer):
        """Converts a Buffer object to a BufferMetadata database object by copying all the @properties from the Buffer
        object putting them in the BufferMetadata object

        :param buffer: Buffer object
        :type buffer: buffer_parser.Buffer
        """
        if "/" in buffer.filepath:
            filename = buffer.filepath.split("/")[-1]
        elif "\\" in buffer.filepath:
            filename = buffer.filepath.split("\\")[-1]
        directory_path = buffer.filepath[:-len(filename)]
        buffer_metadata = BufferMetadata(filename = filename, directory_path = directory_path)
        for prop in BufferMetadata.properties:
            try: # try to map all the buffer properties and skip on error
                setattr(buffer_metadata, prop, getattr(buffer, prop)) # get the @property method and execute it
            except:
                continue
        return buffer_metadata


class BufferMetadataCache:
    """This class acts as a Cache for Buffer Metadata. It uses a database session with a buffer_metadata table to map
    metadata to files on the disk. The cache can be queried a lot faster than manually opening a lot of buffer files.
    """
    BufferMetadata = BufferMetadata

    def __init__(self, session, Buffer_cls = None):
        self._db = session
        self.Buffer_cls = Buffer_cls

<<<<<<< HEAD
    def synchronize_directory(self, *paths, sync_subdirectories = True, regex_pattern = "^[a-zA-Z0-9_./]*[p][0-9]*[c][0-9a-zA-Z]{1}[b]", verbose = 1):
=======
    def synchronize_directory(self, *paths, sync_subdirectories = True, regex_pattern = "^.*[p][0-9]*[c][0-9]{1}[b][0-9]{2}"):
>>>>>>> 8a841f5e
        """synchronize the buffer files in the given paths with the database matching the regex pattern

        :param paths: The absolute paths to the directory
        :type paths: str
        :param recursive: When True synchronize all of the subdirectories recursively, defaults to True
        :type recursive: bool, optional
        :param regex_pattern: The regex pattern validating the buffer naming format
        :type regex_pattern: string, optional
        :param verbose: verbosity level. 0 = no feedback, 1 = progress bar
        :type verbose: int, optional
        """
        pattern = re.compile(regex_pattern)
        for path in paths:
            if sync_subdirectories:
                files = (str(file) for file in Path(path).rglob("*p*c?b*") if os.path.isfile(file) and pattern.match(str(file)))
            else:
                files = (str(file) for file in Path(path).glob("*p*c?b*") if os.path.isfile(file) and pattern.match(str(file)))
            unsynchronized_files = self.get_non_synchronized_files(files)
            self.add_files_to_cache(unsynchronized_files, verbose = verbose)

    def synchronize_database(self, *sync_connections):
        # TODO
        pass

    def get_non_synchronized_files(self, files):
        """calculate the difference between the set of files and the set of synchronized files

        :param filepath: full path to the files
        :type filepath: list, tuple of str
        :param files: filenames
        :type files: str
        :return: The set of files that are not synchronized
        """
        synchronized_buffers = set(buffer.filepath for buffer in self._db.query(self.BufferMetadata).all())
        unsynchronized_files = set(files).difference(synchronized_buffers)
        return unsynchronized_files

    def add_files_to_cache(self, files, verbose = 0):
        """Add buffer files to the cache by providing the complete filepaths

        :param files: complete filepaths that are added to the cache. The filepath is used with the Buffer class to open a buffer and extract the header information.
        :type files: list, tuple of str
        :param verbose: verbosity level. 0 = no feedback, 1 = progress bar
        :type verbose: int, optional
        """
        files = tqdm(files) if verbose > 0 else files
        for file in files:
            try:
                with self.Buffer_cls(file) as buffer:
                    buffer_metadata = BufferMetadata.buffer_to_metadata(buffer)
                    self._db.add(buffer_metadata)
            except Exception as e:
                directory_path, filename = self.split_filepath(file)
                self._db.add(BufferMetadata(directory_path = directory_path, filename = filename, opening_error = str(e)))
                warnings.warn(f"One or more Buffers couldn't be opened {file}", UserWarning)
        self._db.commit()

    def get_matching_files(self, buffer_metadata = None, filter_function = None):
        """Query the Cache for all files matching the properties that are set in the BufferMetadata object

        :param buffer_metadata: A metadata object acting as the filter
        :type buffer_metadata: BufferMetadata
        :return: A list with the paths to the buffer files that match the buffer_metadata
        :rtype: list[str]
        """
        if (buffer_metadata is not None):
            q = self.get_buffer_metadata_query(buffer_metadata)
        elif filter_function is not None:
            q = select(BufferMetadata).from_statement(text("SELECT * FROM buffer_metadata"))
        else: raise ValueError("You need to provide either a BufferMetadata object or a filter function, or both")

        buffers = self._db.execute(q).scalars()

        if filter_function is not None:
            buffers = [buffer for buffer in buffers if filter_function(buffer)]
        return [buffer.filepath for buffer in buffers]

    def get_buffer_metadata_query(self, buffer_metadata):
        q = "SELECT * FROM buffer_metadata WHERE "
        for prop in self.BufferMetadata.properties:
            prop_value = getattr(buffer_metadata, prop)
            if prop_value is not None:
                if isinstance(prop_value, Enum):
                    prop_value = f"'{prop_value.name}'"
                q += f"{prop} = {prop_value} AND "
        q = q[:-4]# prune the last AND
        return select(BufferMetadata).from_statement(text(q))

    @staticmethod
    def create_session(engine = None, db_url = "sqlite:///buffer_metadata_db"):
        if engine is None:
            engine = create_engine(db_url)
        session = Session(engine)
        BufferMetadata.metadata.create_all(engine, 
                            tables = [BufferMetadata.metadata.tables["buffer_metadata"]])
        return session



    @staticmethod
    def split_filepath(filepath):
        if "/" in filepath:
            filename = filepath.split("/")[-1]
        elif "\\" in filepath:
            filename = filepath.split("\\")[-1]
        directory_path = filepath[:-len(filename)]
        return directory_path, filename<|MERGE_RESOLUTION|>--- conflicted
+++ resolved
@@ -130,11 +130,8 @@
         self._db = session
         self.Buffer_cls = Buffer_cls
 
-<<<<<<< HEAD
-    def synchronize_directory(self, *paths, sync_subdirectories = True, regex_pattern = "^[a-zA-Z0-9_./]*[p][0-9]*[c][0-9a-zA-Z]{1}[b]", verbose = 1):
-=======
-    def synchronize_directory(self, *paths, sync_subdirectories = True, regex_pattern = "^.*[p][0-9]*[c][0-9]{1}[b][0-9]{2}"):
->>>>>>> 8a841f5e
+
+    def synchronize_directory(self, *paths, sync_subdirectories = True, regex_pattern = "^.*[p][0-9]*[c][0-9]{1}[b][0-9]{2}", verbose = 1):
         """synchronize the buffer files in the given paths with the database matching the regex pattern
 
         :param paths: The absolute paths to the directory
